"""
Collate material graphs
"""

from typing import AnyStr, List, Optional, Tuple, Union, overload

import numpy as np
import tensorflow as tf
from tensorflow.keras.utils import Sequence

from ._types import Index, MaterialGraph


class MaterialGraphBatch(Sequence):
    """
    MaterialGraphBatch for generating batches of MaterialGraphs
    """

    def __init__(
        self,
        graphs: List[MaterialGraph],
        targets: Optional[np.ndarray] = None,
        batch_size: int = 128,
        shuffle: bool = True,
    ):
        """
        Args:
            graphs (list): list of MaterialGraph or MaskedMaterialGraph
            targets (np.ndarray): array of targets
            batch_size (int): batch size
            shuffle (bool): whether to shuffle graphs at the end of each epoch
        """
        self.graphs = graphs
        self.targets = np.array(targets, dtype="float32")
        self.batch_size = batch_size
        self.shuffle = shuffle
        self.total_n = len(graphs)
        self.max_step = int(np.ceil(self.total_n / batch_size))
        self.graph_index = np.arange(self.total_n)
        self._current_step = 0
        if self.shuffle:
            self.graph_index = np.random.permutation(self.graph_index)

    def __getitem__(self, index) -> Union[MaterialGraph, Tuple[MaterialGraph, np.ndarray]]:
        """
        Get the index-th batch of data. Returns a MaterialGraph object that
        contains many structures

        Args:
            index: int, the batch index

        Returns: MaterialGraph

        """
        graph_indices = self.graph_index[index * self.batch_size : (index + 1) * self.batch_size]
        graphs = [self.graphs[i] for i in graph_indices]
        new_graph: MaterialGraph = assemble_material_graph(graphs)
        targets: np.ndarray = None if self.targets is None else self.targets[graph_indices]
        if targets is None:
            return new_graph
        return new_graph, targets

    def __len__(self) -> int:
        return self.max_step

    def on_epoch_end(self) -> None:
        """
        Operations at the end of each training epoch
        """
        if self.shuffle:
            self.graph_index = np.random.permutation(self.graph_index)


class MaterialGraphBatchEnergyForceStress(MaterialGraphBatch):
    """
    MaterialGraphBatch for generating batches of MaterialGraphs
    """

    def __init__(
        self,
        graphs: List[MaterialGraph],
        energies: Union[List, np.ndarray] = None,
        forces: List[np.ndarray] = None,
        stresses: List[np.ndarray] = None,
        batch_size: int = 128,
        shuffle: bool = True,
    ):
        """
        Args:
            graphs (list): list of MaterialGraph or MaskedMaterialGraph
            energies (np.ndarray): array of targets
            forces (List): list of force matrix
            stresses (List or np.ndarray): list of stress matrix
            batch_size (int): batch size
            shuffle (bool): whether to shuffle graphs at the end of each epoch
        """
        super().__init__(graphs=graphs, targets=energies, batch_size=batch_size, shuffle=shuffle)
        self.forces = forces
        self.stresses = np.array(stresses, dtype="float32") if stresses is not None else None

    def __getitem__(self, index):
        graph_indices = self.graph_index[index * self.batch_size : (index + 1) * self.batch_size]
        graphs, energies = super().__getitem__(index)
        forces = np.concatenate([self.forces[i] for i in graph_indices], axis=0)
        forces = np.array(forces, dtype="float32")
        return_values = [graphs, (energies, forces)]
        if self.stresses is not None:
            stresses = np.array([self.stresses[i] for i in graph_indices])
            return_values[1] += (stresses,)
        return return_values


def _check_none_field(graph_list, field) -> bool:
    if any(getattr(g, field, None) is None for g in graph_list):
        return True
    return False


def _concatenate(list_of_arrays: List, name: AnyStr) -> Optional[np.ndarray]:
    """
    Concatenate list of array on the first dimension
    Args:
        list_of_arrays (List): list of arrays
        name (String): Used for error message

    Returns: concatenated array
    """
    num_none = sum(i is None for i in list_of_arrays)

    if num_none == len(list_of_arrays):
        return None

    if num_none == 0:
        if isinstance(list_of_arrays[0], tf.Tensor):
            return tf.concat(list_of_arrays, axis=0)
        return np.concatenate(list_of_arrays, axis=0)

    none_indices = [i for i, j in enumerate(list_of_arrays) if j is None]
    raise ValueError(
        f"The {name!r} properties of the graph indices {str(none_indices)!r} "
        f"are None while the rest graphs are not None. Hence the graphs "
        f"cannot be assembled."
    )


@overload
<<<<<<< HEAD
def assemble_material_graph(graphs: List[MaterialGraph]) -> MaterialGraph: ...


@overload
def assemble_material_graph(graphs: List[List]) -> List: ...
=======
def assemble_material_graph(graphs: List[MaterialGraph]) -> MaterialGraph:
    raise NotImplementedError


@overload
def assemble_material_graph(graphs: List[List]) -> List:
    raise NotImplementedError
>>>>>>> abce38e6


def assemble_material_graph(graphs):
    """
    Collate a list of MaterialGraph and form a single MaterialGraph

    Args:
        graphs: list of MaterialGraph

    Returns: a single MaterialGraph
    """
    if isinstance(graphs[0], List):
        return _assemble_material_graph_list(graphs)
    atoms = _concatenate([i.atoms for i in graphs], "atoms")
    bonds = _concatenate([i.bonds for i in graphs], "bonds")
    states = _concatenate([i.states for i in graphs], "states")
    bond_atom_indices = _concatenate([i.bond_atom_indices for i in graphs], "bond_atom_indices")

    n_atoms = _concatenate([i.n_atoms for i in graphs], "n_atoms")
    n_bonds = _concatenate([i.n_bonds for i in graphs], "n_bonds")

    n_atom_cumsum = np.cumsum([0] + [i.n_atom for i in graphs[:-1]])
    n_bond_every = [i.n_bond for i in graphs]
    bond_atom_indices += np.repeat(n_atom_cumsum, n_bond_every)[:, None]

    atom_positions = _concatenate([i.atom_positions for i in graphs], "atom_positions")
    bond_weights = _concatenate([i.bond_weights for i in graphs], "bond_weights")
    pbc_offsets = _concatenate([i.pbc_offsets for i in graphs], "pbc_offsets")
    lattices = _concatenate([i.lattices for i in graphs], "lattices")
    if graphs[0].has_threebody:
        triple_bond_indices = _concatenate([i.triple_bond_indices for i in graphs], "triple_bond_indices")
        n_bond_cumsum = np.cumsum([0] + n_bond_every[:-1])
        n_triple_s = _concatenate([i.n_triple_s for i in graphs], "n_triple_s")
        n_triple_s_temp = np.array([sum(i.n_triple_s) for i in graphs])
        triple_bond_indices += np.repeat(n_bond_cumsum, n_triple_s_temp)[:, None]
        triple_bond_lengths = _concatenate([i.triple_bond_lengths for i in graphs], "triple_bond_lengths")
        theta = _concatenate([i.theta for i in graphs], "theta")
        phi = _concatenate([i.phi for i in graphs], "phi")
        n_triple_ij = _concatenate([i.n_triple_ij for i in graphs], "n_triple_ij")
        n_triple_i = _concatenate([i.n_triple_i for i in graphs], "n_triple_i")

    else:
        triple_bond_indices = None
        triple_bond_lengths = None
        theta = None
        phi = None
        n_triple_ij = None
        n_triple_i = None
        n_triple_s = None

    return MaterialGraph(
        atoms=atoms,
        bonds=bonds,
        states=states,
        bond_atom_indices=bond_atom_indices,
        n_atoms=n_atoms,
        n_bonds=n_bonds,
        atom_positions=atom_positions,
        bond_weights=bond_weights,
        pbc_offsets=pbc_offsets,
        lattices=lattices,
        triple_bond_indices=triple_bond_indices,
        triple_bond_lengths=triple_bond_lengths,
        theta=theta,
        phi=phi,
        n_triple_ij=n_triple_ij,
        n_triple_i=n_triple_i,
        n_triple_s=n_triple_s,
    )


def _assemble_material_graph_list(graphs: List[List]) -> List:
    """
    Collate a list of MaterialGraph and form a single MaterialGraph

    Args:
        graphs: list of MaterialGraph

    Returns: a single MaterialGraph
    """

    graph = [None] * len(graphs[0])

    for i in [
        "atoms",
        "bonds",
        "states",
        "bond_atom_indices",
        "n_atoms",
        "n_bonds",
        "atom_positions",
        "bond_weights",
        "pbc_offsets",
        "lattices",
    ]:
        ind = getattr(Index, i.upper())
        graph[ind] = _concatenate([g[ind] for g in graphs], i)
    n_atoms = np.concatenate([i[Index.N_ATOMS] for i in graphs[:-1]])
    n_atom_cumsum = np.cumsum(np.concatenate([[0], n_atoms]))
    n_bond_every = [i[Index.BONDS].shape[0] for i in graphs]
    graph[Index.BOND_ATOM_INDICES] += np.repeat(n_atom_cumsum, n_bond_every)[:, None]

    if graphs[0][Index.N_TRIPLE_IJ] is not None:
        for i in [
            "triple_bond_indices",
            "n_triple_s",
            "triple_bond_lengths",
            "theta",
            "phi",
            "n_triple_ij",
            "n_triple_i",
        ]:
            ind = getattr(Index, i.upper())
            graph[ind] = _concatenate([g[ind] for g in graphs], i)
        n_bond_cumsum = np.cumsum([0] + n_bond_every[:-1])
        n_triple = np.array([sum(graph[Index.N_TRIPLE_S]) for graph in graphs])
        graph[Index.TRIPLE_BOND_INDICES] += np.repeat(n_bond_cumsum, n_triple)[:, None]
    return graph<|MERGE_RESOLUTION|>--- conflicted
+++ resolved
@@ -144,13 +144,6 @@
 
 
 @overload
-<<<<<<< HEAD
-def assemble_material_graph(graphs: List[MaterialGraph]) -> MaterialGraph: ...
-
-
-@overload
-def assemble_material_graph(graphs: List[List]) -> List: ...
-=======
 def assemble_material_graph(graphs: List[MaterialGraph]) -> MaterialGraph:
     raise NotImplementedError
 
@@ -158,7 +151,6 @@
 @overload
 def assemble_material_graph(graphs: List[List]) -> List:
     raise NotImplementedError
->>>>>>> abce38e6
 
 
 def assemble_material_graph(graphs):
