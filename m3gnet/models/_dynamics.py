"""
Dynamics calculations using M3GNet
"""

import contextlib
import io
import pickle
import sys
from typing import Optional, Union

import numpy as np
from ase import Atoms, units
from ase.calculators.calculator import Calculator, all_changes
from ase.constraints import ExpCellFilter
from ase.io import Trajectory
from ase.md.nptberendsen import NPTBerendsen, Inhomogeneous_NPTBerendsen
from ase.md.nvtberendsen import NVTBerendsen
from ase.optimize.bfgs import BFGS
from ase.optimize.bfgslinesearch import BFGSLineSearch
from ase.optimize.fire import FIRE
from ase.optimize.lbfgs import LBFGS, LBFGSLineSearch
from ase.optimize.mdmin import MDMin
from ase.optimize.optimize import Optimizer
from ase.optimize.sciopt import SciPyFminBFGS, SciPyFminCG
from pymatgen.core.structure import Molecule, Structure
from pymatgen.io.ase import AseAtomsAdaptor

from ._base import Potential
from ._m3gnet import M3GNet

OPTIMIZERS = {
    "FIRE": FIRE,
    "BFGS": BFGS,
    "LBFGS": LBFGS,
    "LBFGSLineSearch": LBFGSLineSearch,
    "MDMin": MDMin,
    "SciPyFminCG": SciPyFminCG,
    "SciPyFminBFGS": SciPyFminBFGS,
    "BFGSLineSearch": BFGSLineSearch,
}


class M3GNetCalculator(Calculator):
    """
    M3GNet calculator based on ase Calculator
    """

    implemented_properties = ["energy", "free_energy", "forces", "stress"]

    def __init__(
        self,
        potential: Potential,
        compute_stress: bool = True,
        stress_weight: float = 1.0,
        state_attr=None,
        element_refs=None,
        **kwargs,
    ):
        """

        Args:
            potential (Potential): m3gnet.models.Potential
            compute_stress (bool): whether to calculate the stress
            stress_weight (float): the stress weight.
            state_attr: global state attribute (e.g. fidelity of data)
            element_refs: elemental energy offsets.
            **kwargs:
        """
        super().__init__(**kwargs)
        self.potential = potential
        self.compute_stress = compute_stress
        self.stress_weight = stress_weight
        self.state_attr = state_attr
        self.element_refs = AtomRef(property_per_element=element_refs) if element_refs is not None else element_refs

    def calculate(
        self,
        atoms: Optional[Atoms] = None,
        properties: Optional[list] = None,
        system_changes: Optional[list] = None,
    ):
        """
        Args:
            atoms (ase.Atoms): ase Atoms object
            properties (list): list of properties to calculate
            system_changes (list): monitor which properties of atoms were
                changed for new calculation. If not, the previous calculation
                results will be loaded.
        Returns:

        """
        properties = properties or ["energy"]
        system_changes = system_changes or all_changes
        super().calculate(atoms=atoms, properties=properties, system_changes=system_changes)

        graph = self.potential.graph_converter(atoms, self.state_attr)
        graph_list = graph.as_tf().as_list()
        results = self.potential.get_efs_tensor(graph_list, include_stresses=self.compute_stress)

        if self.element_refs is not None:
            offset = self.element_refs(graph_list)

        self.results.update(
            energy=(
                results[0].numpy().ravel()[0] + offset.numpy().ravel()[0]
                if self.element_refs is not None
                else results[0].numpy().ravel()[0]
            ),
            free_energy=(
                results[0].numpy().ravel()[0] + offset.numpy().ravel()[0]
                if self.element_refs is not None
                else results[0].numpy().ravel()[0]
            ),
            forces=results[1].numpy(),
        )

        if self.compute_stress:
            self.results.update(stress=results[2].numpy()[0] * self.stress_weight)


class Relaxer:
    """
    Relaxer is a class for structural relaxation
    """

    def __init__(
        self,
        potential: Optional[Union[Potential, str]] = None,
        optimizer: Union[Optimizer, str] = "FIRE",
        relax_cell: bool = True,
        stress_weight: float = 0.01,
        state_attr=None,
        element_refs=None,
    ):
        """

        Args:
            potential (Optional[Union[Potential, str]]): a potential,
                a str path to a saved model or a short name for saved model
                that comes with M3GNet distribution
            optimizer (str or ase Optimizer): the optimization algorithm
                Defaults to "FIRE"
            relax_cell (bool): whether to relax the lattice cell
            stress_weight (float): the stress weight for relaxation
            state_attr: global state attribute (e.g. fidelity of data)
            element_refs: elemental energy offsets.
        """
        if isinstance(potential, str):
            potential = Potential(M3GNet.load(potential))
        if potential is None:
            potential = Potential(M3GNet.load())

        if isinstance(optimizer, str):
            optimizer_obj = OPTIMIZERS.get(optimizer, None)
        elif optimizer is None:
            raise ValueError("Optimizer cannot be None")
        else:
            optimizer_obj = optimizer

        self.opt_class: Optimizer = optimizer_obj
        self.calculator = M3GNetCalculator(
            potential=potential, stress_weight=stress_weight, state_attr=state_attr, element_refs=element_refs
        )
        self.relax_cell = relax_cell
        self.potential = potential
        self.ase_adaptor = AseAtomsAdaptor()

    def relax(
        self,
        atoms: Atoms,
        fmax: float = 0.1,
        steps: int = 500,
        traj_file: str = None,
        interval=1,
        verbose=False,
        **kwargs,
    ):
        """

        Args:
            atoms (Atoms): the atoms for relaxation
            fmax (float): total force tolerance for relaxation convergence.
                Here fmax is a sum of force and stress forces
            steps (int): max number of steps for relaxation
            traj_file (str): the trajectory file for saving
            interval (int): the step interval for saving the trajectories.
            **kwargs:
        Returns:
        """
        if isinstance(atoms, (Structure, Molecule)):
            atoms = self.ase_adaptor.get_atoms(atoms)
        atoms.set_calculator(self.calculator)
        stream = sys.stdout if verbose else io.StringIO()
        with contextlib.redirect_stdout(stream):
            obs = TrajectoryObserver(atoms)
            if self.relax_cell:
                atoms = ExpCellFilter(atoms)
            optimizer = self.opt_class(atoms, **kwargs)
            optimizer.attach(obs, interval=interval)
            optimizer.run(fmax=fmax, steps=steps)
            obs()
        if traj_file is not None:
            obs.save(traj_file)
        if isinstance(atoms, ExpCellFilter):
            atoms = atoms.atoms

        return {
            "final_structure": self.ase_adaptor.get_structure(atoms),
            "trajectory": obs,
        }


class TrajectoryObserver:
    """
    Trajectory observer is a hook in the relaxation process that saves the
    intermediate structures
    """

    def __init__(self, atoms: Atoms):
        """
        Args:
            atoms (Atoms): the structure to observe
        """
        self.atoms = atoms
        self.energies: list[float] = []
        self.forces: list[np.ndarray] = []
        self.stresses: list[np.ndarray] = []
        self.atom_positions: list[np.ndarray] = []
        self.cells: list[np.ndarray] = []

    def __call__(self):
        """
        The logic for saving the properties of an Atoms during the relaxation
        Returns:
        """
        self.energies.append(self.compute_energy())
        self.forces.append(self.atoms.get_forces())
        self.stresses.append(self.atoms.get_stress())
        self.atom_positions.append(self.atoms.get_positions())
        self.cells.append(self.atoms.get_cell()[:])

    def compute_energy(self) -> float:
        """
        calculate the energy, here we just use the potential energy
        Returns:
        """
        energy = self.atoms.get_potential_energy()
        return energy

    def save(self, filename: str):
        """
        Save the trajectory to file
        Args:
            filename (str): filename to save the trajectory
        Returns:
        """
        with open(filename, "wb") as f:
            pickle.dump(
                {
                    "energy": self.energies,
                    "forces": self.forces,
                    "stresses": self.stresses,
                    "atom_positions": self.atom_positions,
                    "cell": self.cells,
                    "atomic_number": self.atoms.get_atomic_numbers(),
                },
                f,
            )


class MolecularDynamics:
    """
    Molecular dynamics class
    """

    def __init__(
        self,
        atoms: Atoms,
        potential: Union[Potential, str] = "MP-2021.2.8-EFS",
        ensemble: str = "nvt",
        temperature: int = 300,
        timestep: float = 1.0,
        pressure: float = 1.01325 * units.bar,
        taut: Optional[float] = None,
        taup: Optional[float] = None,
        compressibility_au: Optional[float] = None,
        trajectory: Optional[Union[str, Trajectory]] = None,
        logfile: Optional[str] = None,
        loginterval: int = 1,
        append_trajectory: bool = False,
        stress_weight: float = 1 / 160.21766208,
        state_attr=None,
        element_refs=None,
    ):
        """

        Args:
            atoms (Atoms): atoms to run the MD
            potential (Potential): potential for calculating the energy, force,
                stress of the atoms
            ensemble (str): choose from 'nvt' or 'npt'. NPT is not tested,
                use with extra caution
            temperature (float): temperature for MD simulation, in K
            timestep (float): time step in fs
            pressure (float): pressure in eV/A^3
            taut (float): time constant for Berendsen temperature coupling
            taup (float): time constant for pressure coupling
            compressibility_au (float): compressibility of the material in A^3/eV
            trajectory (str or Trajectory): Attach trajectory object
            logfile (str): open this file for recording MD outputs
            loginterval (int): write to log file every interval steps
            append_trajectory (bool): Whether to append to prev trajectory
<<<<<<< HEAD
            state_attr: global state attribute (e.g. fidelity of data)
            element_refs: elemental energy offsets.
=======
            state_attr (np.ndarray): global state attribute (e.g. fidelity of data)
            stress_weight (float): unit conversion from GPa to eV/A^3
>>>>>>> abce38e6
        """

        if isinstance(potential, str):
            potential = Potential(M3GNet.load(potential))

        if isinstance(atoms, (Structure, Molecule)):
            atoms = AseAtomsAdaptor().get_atoms(atoms)
        self.atoms = atoms
        self.atoms.set_calculator(
            M3GNetCalculator(
                potential=potential, stress_weight=stress_weight, state_attr=state_attr, element_refs=element_refs
            )
        )

        if taut is None:
            taut = 100 * timestep * units.fs
        if taup is None:
            taup = 1000 * timestep * units.fs

        if ensemble.lower() == "nvt":
            self.dyn = NVTBerendsen(
                self.atoms,
                timestep * units.fs,
                temperature_K=temperature,
                taut=taut,
                trajectory=trajectory,
                logfile=logfile,
                loginterval=loginterval,
                append_trajectory=append_trajectory,
            )

        elif ensemble.lower() == "npt":
            """

            NPT ensemble default to Inhomogeneous_NPTBerendsen thermo/barostat
            This is a more flexible scheme that fixes three angles of the unit
            cell but allows three lattice parameter to change independently.

            """

            self.dyn = Inhomogeneous_NPTBerendsen(
                self.atoms,
                timestep * units.fs,
                temperature_K=temperature,
                pressure_au=pressure,
                taut=taut,
                taup=taup,
                compressibility_au=compressibility_au,
                trajectory=trajectory,
                logfile=logfile,
                loginterval=loginterval,
                # append_trajectory=append_trajectory,
                # this option is not supported in ASE at this point (I have sent merge request there)
            )

        elif ensemble.lower() == "npt_berendsen":
            """

            This is a similar scheme to the Inhomogeneous_NPTBerendsen.
            This is a less flexible scheme that fixes the shape of the
            cell - three angles are fixed and the ratios between the three
            lattice constants.

            """

            self.dyn = NPTBerendsen(
                self.atoms,
                timestep * units.fs,
                temperature_K=temperature,
                pressure_au=pressure,
                taut=taut,
                taup=taup,
                compressibility_au=compressibility_au,
                trajectory=trajectory,
                logfile=logfile,
                loginterval=loginterval,
                append_trajectory=append_trajectory,
            )

        else:
            raise ValueError("Ensemble not supported")

        self.trajectory = trajectory
        self.logfile = logfile
        self.loginterval = loginterval
        self.timestep = timestep

    def run(self, steps: int):
        """
        Thin wrapper of ase MD run
        Args:
            steps (int): number of MD steps
        Returns:

        """
        self.dyn.run(steps)

    def set_atoms(self, atoms: Atoms):
        """
        Set new atoms to run MD
        Args:
            atoms (Atoms): new atoms for running MD

        Returns:

        """
        calculator = self.atoms.calc
        self.atoms = atoms
        self.dyn.atoms = atoms
        self.dyn.atoms.set_calculator(calculator)<|MERGE_RESOLUTION|>--- conflicted
+++ resolved
@@ -62,8 +62,8 @@
             potential (Potential): m3gnet.models.Potential
             compute_stress (bool): whether to calculate the stress
             stress_weight (float): the stress weight.
-            state_attr: global state attribute (e.g. fidelity of data)
-            element_refs: elemental energy offsets.
+            state_attr (np.ndarray): global state attribute (e.g. fidelity of data)
+            element_refs (np.ndarray): elemental energy offsets.
             **kwargs:
         """
         super().__init__(**kwargs)
@@ -142,8 +142,8 @@
                 Defaults to "FIRE"
             relax_cell (bool): whether to relax the lattice cell
             stress_weight (float): the stress weight for relaxation
-            state_attr: global state attribute (e.g. fidelity of data)
-            element_refs: elemental energy offsets.
+            state_attr (np.ndarray): global state attribute (e.g. fidelity of data)
+            element_refs (np.ndarray): elemental energy offsets.
         """
         if isinstance(potential, str):
             potential = Potential(M3GNet.load(potential))
@@ -310,13 +310,9 @@
             logfile (str): open this file for recording MD outputs
             loginterval (int): write to log file every interval steps
             append_trajectory (bool): Whether to append to prev trajectory
-<<<<<<< HEAD
-            state_attr: global state attribute (e.g. fidelity of data)
-            element_refs: elemental energy offsets.
-=======
+            stress_weight (float): unit conversion from GPa to eV/A^3
             state_attr (np.ndarray): global state attribute (e.g. fidelity of data)
-            stress_weight (float): unit conversion from GPa to eV/A^3
->>>>>>> abce38e6
+            element_refs (np.ndarray): elemental energy offsets.
         """
 
         if isinstance(potential, str):
